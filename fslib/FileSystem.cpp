#include "BlockCache.h"
#include "Directory.h"
#include "FileDataSource.h"
#include "FileSystem.h"
#include "FileSystemException.h"
#include "OpenFileTable.h"

#include <algorithm>
#include <cerrno>
#include <fcntl.h>
#include <iomanip>
#include <iostream>
#include <stdexcept>
#include <unistd.h>

using std::cout;
using std::cerr;
using std::endl;
using std::find_if;
using std::make_unique;
using std::setfill;
using std::setw;
using std::string;
using std::vector;

namespace RT11FS {

FileSystem::FileSystem(const string &name)
  : fd(-1)
{
  fd = ::open(name.c_str(), O_RDWR|O_EXLOCK);
  if (fd == -1) {
    throw FilesystemException {-ENOENT, "volume file could not be opened"};
  }

  dataSource = make_unique<FileDataSource>(fd);

  cache = make_unique<BlockCache>(dataSource.get());
  directory = make_unique<Directory>(cache.get());
  oft = make_unique<OpenFileTable>(directory.get(), cache.get());
}

FileSystem::~FileSystem()
{
  if (fd == -1) {
    close(fd);
  }
}

auto FileSystem::getattr(const char *path, struct stat *stbuf) -> int
{
  return wrapper([this, path, stbuf]() {
    memset(stbuf, 0, sizeof(struct stat));
    auto p = string {path};

    if (p == "/") {
      stbuf->st_mode = S_IFDIR | 0777;
      stbuf->st_nlink = 3;
      return 0;
    }

    auto parsedPath = string {path};
    auto err = validatePath(parsedPath);
    if (err < 0) {
      return err;
    }

    auto ent = DirEnt {};
    err = directory->getEnt(parsedPath, ent);
    if (err < 0) {
      return err;
    }

    uint16_t perm = 0444;
    if ((ent.status & Dir::E_READ) == 0) {
      perm |= 0222;
    }

    stbuf->st_mode = S_IFREG | perm;
    stbuf->st_nlink = 1;
    stbuf->st_size = ent.length;
    stbuf->st_mtime = ent.create_time;

    return 0;
  });
}

auto FileSystem::fgetattr(const char *path, struct stat *stbuf, struct fuse_file_info *fi) -> int
{
  return getattr(path, stbuf);
}

auto FileSystem::statfs(const char *path, struct statvfs *vfs) -> int
{
  return wrapper([this, path, vfs]() {
    auto p = string {path};

    if (p != "/") {
      return -ENOENT;
    }

    return directory->statfs(vfs);
  });
}

auto FileSystem::chmod(const char *, mode_t) -> int
{
  // TODO RT-11 doesn't support permissions, but we could set the R/O flag
  return 0;
}

<<<<<<< HEAD
auto FileSystem::unlink(const char *path) -> int
{
  return wrapper([this, path](){
    auto parsedPath = string {path};
    auto err = validatePath(parsedPath);
=======
auto FileSystem::rename(const char *oldName, const char *newName) -> int
{
  return wrapper([this, oldName, newName]() {
    auto parsedOldPath = string {oldName};
    auto parsedNewPath = string {newName};

    auto err = validatePath(parsedOldPath);
    if (err < 0) {
      return err;
    }
    err = validatePath(parsedNewPath);
>>>>>>> 66a383d3
    if (err < 0) {
      return err;
    }

<<<<<<< HEAD
    return oft->unlink(parsedPath);
  });
}
=======
    return directory->rename(parsedOldPath, parsedNewPath);
  });
}

>>>>>>> 66a383d3

auto FileSystem::readdir(
  const char *path, void *buf, fuse_fill_dir_t filler,
  off_t offset, struct fuse_file_info *fi) -> int
{
  return wrapper([this, path, buf, filler, offset, fi]() {
    auto p = string {path};
    if (p != "/") {
      return -ENOENT;
    }

    filler(buf, ".", NULL, 0);
    filler(buf, "..", NULL, 0);

    auto scan = directory->startScan();
    while (directory->moveNextFiltered(scan, Dir::E_PERM)) {
      auto ent = DirEnt {};
      if (directory->getEnt(scan, ent)) {
        filler(buf, ent.name.c_str(), NULL, 0);
      }
    }

    return 0;
  });
}

auto FileSystem::open(const char *path, struct fuse_file_info *fi) -> int
{
  return wrapper([this, path, fi]() {
    auto parsedPath = string {path};
    auto err = validatePath(parsedPath);
    if (err < 0) {
      return err;
    }

    auto fd = oft->openFile(parsedPath);
    if (fd < 0) {
      return fd;
    }

    fi->fh = fd;

    return 0;
  });
}

auto FileSystem::release(const char *path, struct fuse_file_info *fi) -> int
{
  return wrapper([this, fi]() {
    return oft->closeFile(fi->fh);
  });
}


auto FileSystem::read(
  const char *path, char *buf, size_t count, off_t offset, 
  struct fuse_file_info *fi) -> int 
{
  return wrapper([this, path, buf, count, offset, fi] {
    return oft->readFile(fi->fh, buf, count, offset);
  });
}

auto FileSystem::write(
  const char *path, const char *buf, size_t count, off_t offset,
  struct fuse_file_info *fi) -> int
{
  return wrapper([this, path, buf, count, offset, fi] {
    return oft->writeFile(fi->fh, buf, count, offset);
  });
}

auto FileSystem::ftruncate(const char *path, off_t size, struct fuse_file_info *fi) -> int
{
  return wrapper([this, size, fi]() {    
    return oft->truncate(fi->fh, size);
  });
}

auto FileSystem::fsync(const char *path, int isdatasync, struct fuse_file_info *fi) -> int
{
  return wrapper([this] {
    cache->sync();
    return 0;
  });
}

auto FileSystem::wrapper(std::function<int(void)> fn) -> int
{
  auto err = 0;

  try {
    err = fn();
  } catch (FilesystemException fse) {
    cerr << fse.what() << endl;
    return fse.getError();
  } catch (std::bad_alloc) {
    cerr << "out of memory" << endl;
    return -ENOMEM;
  } catch (...) {
    cerr << "unexpected exception" << endl;
    return -EINVAL;
  }

  return err;
}

auto FileSystem::validatePath(string &path) -> int
{
  if (path == "" || path[0] != '/') {
    return -EINVAL;
  }

  if (path == "/") {
    return -ENOENT;
  }

  if (path.find('/', 1) != string::npos) {
    return -ENOENT;    
  }

  path = path.substr(1);
  return 0;
}

auto FileSystem::lsdir() -> void
{
  auto dirp = directory->startScan();

  cout << "SEG,IDX ---NAME--- LENGTH SECTOR" << endl;
  while (++dirp) {
    auto status = dirp.getWord(Dir::STATUS_WORD);

    auto ent = DirEnt {};

    directory->getEnt(dirp, ent);
    cout << setfill(' ');
    cout << setw(3) << dirp.getSegment() << "," << setw(3) << dirp.getIndex() << " ";
    if (dirp.hasStatus(Dir::E_MPTY)) {
      cout << setw(10) << "<FREE>";
    } else {
      cout << setw(10) << ent.name;
    }
    cout << " " << setw(6) << ent.length / Block::SECTOR_SIZE;
    cout << " " << setw(6) << ent.sector0;

    auto date = dirp.getWord(Dir::CREATION_DATE_WORD);
    if (date == 0) {
      cout << "     -  -  ";
    } else {
      auto age = (date >> 14) & 0x03;
      auto month = (date >> 9) & 0x0f;
      auto day = (date >> 4) & 0x1f;
      auto year = date & 0x1f;

      year += 1972 + 32 * age;

      cout << " " 
        << setw(4) << year
        << "-"
        << setw(2) << setfill('0') << month - 1
        << "-"
        << setw(2) << setfill('0') << day;
    }

    cout << " ";
    cout << ((status & Dir::E_TENT) ? "TEN" : "   ");
    cout << " ";
    cout << ((status & Dir::E_MPTY) ? "MPT" : "   ");
    cout << " ";
    cout << ((status & Dir::E_PERM) ? "PRM" : "   ");
    cout << " ";
    cout << ((status & Dir::E_EOS) ? "EOS" : "  ");
    cout << " ";
    cout << ((status & Dir::E_READ) ? "RDO" : "   ");
    cout << " ";
    cout << ((status & Dir::E_PROT) ? "PRT" : "   ");
    cout << " ";
    cout << ((status & Dir::E_PRE) ? "PRE" : "   ");

    cout << endl;
  }
}


}<|MERGE_RESOLUTION|>--- conflicted
+++ resolved
@@ -109,13 +109,15 @@
   return 0;
 }
 
-<<<<<<< HEAD
 auto FileSystem::unlink(const char *path) -> int
 {
   return wrapper([this, path](){
     auto parsedPath = string {path};
     auto err = validatePath(parsedPath);
-=======
+    return oft->unlink(parsedPath);
+  });
+}
+
 auto FileSystem::rename(const char *oldName, const char *newName) -> int
 {
   return wrapper([this, oldName, newName]() {
@@ -127,21 +129,12 @@
       return err;
     }
     err = validatePath(parsedNewPath);
->>>>>>> 66a383d3
-    if (err < 0) {
-      return err;
-    }
-
-<<<<<<< HEAD
-    return oft->unlink(parsedPath);
-  });
-}
-=======
+    if (err < 0) {
+      return err;
+    }    
     return directory->rename(parsedOldPath, parsedNewPath);
   });
 }
-
->>>>>>> 66a383d3
 
 auto FileSystem::readdir(
   const char *path, void *buf, fuse_fill_dir_t filler,
