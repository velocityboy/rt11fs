--- conflicted
+++ resolved
@@ -47,12 +47,9 @@
   auto statfs(struct statvfs *vfs) -> int;
   auto truncate(DirPtr &dirp, off_t size, std::vector<DirChangeTracker::Entry> &moves) -> int;
   auto removeEntry(const std::string &name, std::vector<DirChangeTracker::Entry> &moves) -> int;
-<<<<<<< HEAD
   auto rename(const std::string &oldName, const std::string &newName) -> int;
-=======
   auto createEntry(const std::string &name, std::unique_ptr<DirPtr> &dirpp, std::vector<DirChangeTracker::Entry> &moves) -> int;
   auto makeEntryPermanent(DirPtr &ptr) -> void;
->>>>>>> 84d89ff1
 
 private:
   int entrySize;
