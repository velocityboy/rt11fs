#ifndef __DIRECTORY_H_
#define __DIRECTORY_H_

#include "DirChangeTracker.h"
#include "DirConst.h"
#include "DirPtr.h"

#include <array>
#include <cstdint>
#include <ctime>
#include <fuse.h>
#include <string>
#include <vector>

namespace RT11FS {

class Block;
class BlockCache;

/**
 * Represents a directory entry in a form usable by a client
 */
struct DirEnt {
  uint16_t status;              /*!< The status word of the entry */
  Dir::Rad50Name rad50_name;    /*!< The file name encoded as Rad50 */
  std::string name;             /*!< The file name as a printable string */
  int length;                   /*!< The length of the file in bytes */
  int sector0;                  /*!< The first data of the file */
  time_t create_time;           /*!< The creation time of the file */
};

/**
 * Represents the entire directory data structure of a mounted RT-11 volume
 */
class Directory
{
public:
  Directory(BlockCache *cache);
  ~Directory();

  auto getEnt(const std::string &name, DirEnt &ent) -> int;
  auto getDirPointer(const std::string &name, std::unique_ptr<DirPtr> &dirpp) -> int;
  auto getDirPointer(const Dir::Rad50Name &name) -> DirPtr;
  auto getEnt(const DirPtr &ptr, DirEnt &ent) -> bool;
  auto startScan() -> DirPtr;
  auto moveNextFiltered(DirPtr &ptr, uint16_t mask) -> bool;
  auto statfs(struct statvfs *vfs) -> int;
  auto truncate(DirPtr &dirp, off_t size, std::vector<DirChangeTracker::Entry> &moves) -> int;
<<<<<<< HEAD
  auto removeEntry(const std::string &name, std::vector<DirChangeTracker::Entry> &moves) -> int;
=======
  auto rename(const std::string &oldName, const std::string &newName) -> int;
>>>>>>> 66a383d3

private:
  int entrySize;
  BlockCache *cache;
  Block *dirblk;

  auto shrinkEntry(DirPtr &dirp, int newSize, DirChangeTracker &tracker) -> int;
  auto growEntry(DirPtr &dirp, int newSize, DirChangeTracker &tracker) -> int;

  auto insertEmptyAt(DirPtr &dirp, DirChangeTracker &tracker) -> int;
  auto deleteEmptyAt(DirPtr &dirp, DirChangeTracker &tracker) -> void;
  auto spillLastEntry(const DirPtr &dirp, DirChangeTracker &tracker) -> int;
  auto allocateNewSegment() -> int;
  auto findLargestFreeBlock() -> DirPtr;
  auto carveFreeBlock(DirPtr &dirp, int size, DirChangeTracker &tracker) -> int;
  auto coalesceNeighboringFreeBlocks(DirPtr &ptr, DirChangeTracker &tracker) -> void;

  auto maxEntriesPerSegment() const -> int;
  auto advanceToEndOfSegment(const DirPtr &dirp) -> DirPtr;

  auto moveEntriesWithinSegment(const DirPtr &src, const DirPtr &dst, int count, DirChangeTracker &tracker) -> void;
  auto moveEntryAcrossSegments(const DirPtr &src, const DirPtr &dst, DirChangeTracker &tracker) -> void;

  static auto parseFilename(const std::string &name, Dir::Rad50Name &rad50) -> bool;
};
}

#endif<|MERGE_RESOLUTION|>--- conflicted
+++ resolved
@@ -46,11 +46,8 @@
   auto moveNextFiltered(DirPtr &ptr, uint16_t mask) -> bool;
   auto statfs(struct statvfs *vfs) -> int;
   auto truncate(DirPtr &dirp, off_t size, std::vector<DirChangeTracker::Entry> &moves) -> int;
-<<<<<<< HEAD
   auto removeEntry(const std::string &name, std::vector<DirChangeTracker::Entry> &moves) -> int;
-=======
   auto rename(const std::string &oldName, const std::string &newName) -> int;
->>>>>>> 66a383d3
 
 private:
   int entrySize;
