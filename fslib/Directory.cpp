--- conflicted
+++ resolved
@@ -390,7 +390,6 @@
 }
 
 /**
-<<<<<<< HEAD
  * Rename a file.
  *
  * If the file's new name is the name of an existing file, then the existing file
@@ -430,7 +429,10 @@
   }
 
   cache->sync();
-=======
+  return 0;
+}
+
+/**
  * Create a new file.
  *
  * Create a new entry with the given name. The entry will be zero length and we will 
@@ -506,14 +508,11 @@
   dirp.setWord(CREATION_DATE_WORD, date);
 
   dirpp.reset(new DirPtr {dirp});
->>>>>>> 84d89ff1
 
   return 0;
 }
 
 /**
-<<<<<<< HEAD
-=======
  * If the entry is tentative (E_TENT) then make it a permanent file.
  *
  * An entry will be tentative if it was a new entry created with `createEntry'.
@@ -528,7 +527,6 @@
 }
 
 /**
->>>>>>> 84d89ff1
  * Shrink the given entry.
  * 
  * It is expected that this call will never be used on a free space
@@ -935,7 +933,7 @@
     }
 
     auto delta = dirp.getWord(TOTAL_LENGTH_WORD) - size;
-    dirp.setWord(TOTAL_LENGTH_WORD, dirp.getWord(TOTAL_LENGTH_WORD));
+    dirp.setWord(TOTAL_LENGTH_WORD, dirp.getWord(TOTAL_LENGTH_WORD) - delta);
     next.setWord(TOTAL_LENGTH_WORD, delta);
 
     return 1;
