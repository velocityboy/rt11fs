#include "BlockCache.h"
#include "Directory.h"
#include "FilesystemException.h"
#include "Rad50.h"

#include <cassert>
#include <cerrno>

using std::string;

namespace RT11FS {
<<<<<<< HEAD
using namespace Dir;

/** 
 * Constructor for a directory.
 *
 * Does basic validation on the directory and will throw an exception on any errors.
 *
 * @param cache the block cache of the volume containing the directory data.
 */
=======

DirScan::DirScan(int entrySize)
  : entrySize(entrySize)
  , segment(-1)
  , segbase(0)
  , index(0)
  , datasec(0)
{
}

// return the offset from start-of-segment for this entry
auto DirScan::offset(int delta) const -> int
{
  return segbase + FIRST_ENTRY_OFFSET + index * entrySize + delta;
}

auto operator ==(const Rad50Name &left, const Rad50Name &right) 
{
  return 
    left.at(0) == right.at(0) && 
    left.at(1) == right.at(1) &&
    left.at(2) == right.at(2);
}

>>>>>>> 379654ab
Directory::Directory(BlockCache *cache)
  : cache(cache)
  , dirblk(nullptr)
{
  auto max_seg = (cache->getVolumeSectors() - FIRST_SEGMENT_SECTOR) / SECTORS_PER_SEGMENT;

  dirblk = cache->getBlock(FIRST_SEGMENT_SECTOR, 1);
  auto totseg = dirblk->extractWord(TOTAL_SEGMENTS);

  // basic sanity check
  if (totseg >= max_seg) {    
    throw FilesystemException {-EINVAL, "directory segments invalid"};
  }

  cache->resizeBlock(dirblk, totseg * SECTORS_PER_SEGMENT);

  auto extra = dirblk->extractWord(EXTRA_BYTES);
  auto segment = 1;

  // sanity: the extra bytes word had better be the same across all dir segments
  // (it's an attribute set when the directory is created.)
  while (segment) {
    auto base = (FIRST_ENTRY_OFFSET + (segment - 1) * SECTORS_PER_SEGMENT) * Block::SECTOR_SIZE;
    auto thisExtra = dirblk->extractWord(base + EXTRA_BYTES);
    if (thisExtra != extra) {
      throw FilesystemException {-EINVAL, "directory segments are not consistent"};
    }

    segment = dirblk->extractWord(base + NEXT_SEGMENT);
    if (segment > totseg) {
      throw FilesystemException {-EINVAL, "directory segment list is corrupt"};
    }
  }

  entrySize = ENTRY_LENGTH + extra;
}

/** 
 * Destructor for a directory
 */
Directory::~Directory()
{
  if (dirblk) {
    cache->putBlock(dirblk);
  }
}

/** 
 * Retrieve the directory entry for a named file
 *
 * Scans the directory looking for the named file and fills in `ent'.
 * Will return entries for any object other than end of segment (such as 
 * temporary entries.)
 * 
 * @param name the name of the file to search for.
 * @param ent on success, the directory entry for `name'.
 * @return 0 on success or a negated errno.
 * @retval -EINVAL if the filename cannot be parsed
 * @retval -ENOENT if the filename is not found in the directory
 */
auto Directory::getEnt(const std::string &name, DirEnt &ent) -> int
{
  auto rad50Name = Rad50Name {};
  if (!parseFilename(name, rad50Name)) {
    return -EINVAL;
  }

  auto ds = startScan();

<<<<<<< HEAD
  while (++ds) {
    auto status = ds.getWord(STATUS_WORD);
    if ((status & E_EOS) != 0) {
=======
  while (moveNext(ds)) {
    auto status = dirblk->extractWord(ds.offset(STATUS_WORD));
    if ((status & Dir::E_EOS) != 0) {
>>>>>>> 379654ab
      continue;
    }

    if (
<<<<<<< HEAD
      rad50Name[0] == ds.getWord(FILENAME_WORDS) &&
      rad50Name[1] == ds.getWord(FILENAME_WORDS + 2) &&
      rad50Name[2] == ds.getWord(FILENAME_WORDS + 4)
=======
      rad50Name[0] == dirblk->extractWord(ds.offset(FILENAME_WORDS)) &&
      rad50Name[1] == dirblk->extractWord(ds.offset(FILENAME_WORDS + 2)) &&
      rad50Name[2] == dirblk->extractWord(ds.offset(FILENAME_WORDS + 4))
>>>>>>> 379654ab
    ) {
      break;
    }
  }

  return getEnt(ds, ent) ? 0 : -ENOENT;
}

static auto rtrim(const string &str)
{
  int i = str.size() - 1;
  for (; i >= 0; i--) {
    if (str[i] != ' ') {
      break;
    }
  }

  return str.substr(0, i + 1);
}

/** 
 * Retrieve the directory entry from a directory pointer
 *
 * @param ptr A valid pointer into the directory
 * @param ent on success, the directory entry for `name'
 * @return true on success or false if the directory pointer is invalid
 */
auto Directory::getEnt(const DirPtr &ptr, DirEnt &ent) -> bool
{
<<<<<<< HEAD
  if (ptr.afterEnd()) {
    return false;
  }

  for (auto i = 0; i < ent.rad50_name.size(); i++) {
    ent.rad50_name[i] = ptr.getWord(FILENAME_WORDS + i * sizeof(uint16_t));
=======
  auto entoffs = scan.offset();

  if (scan.afterEnd()) {
    return false;
  }

  for (auto i = 0; i < ent.rad50Name.size(); i++) {
    ent.rad50Name[i] = dirblk->extractWord(entoffs + FILENAME_WORDS + i * sizeof(uint16_t));
>>>>>>> 379654ab
  }

  ent.name = Rad50::fromRad50(ent.rad50Name[0]);
  ent.name += Rad50::fromRad50(ent.rad50Name[1]);

  ent.name = rtrim(ent.name);
  ent.name += ".";
  
  ent.name += Rad50::fromRad50(ent.rad50Name[2]);
  ent.name = rtrim(ent.name);

  ent.status = ptr.getWord(STATUS_WORD);
  ent.length = ptr.getWord(TOTAL_LENGTH_WORD) * Block::SECTOR_SIZE;
  ent.sector0 = ptr.getDataSector();

  struct tm tm;
  memset(&tm, 0, sizeof(tm));

  auto dateWord = ptr.getWord(CREATION_DATE_WORD); 

  auto age = (dateWord >> 14) & 03;  
  tm.tm_mon = ((dateWord >> 10) & 017) - 1;
  tm.tm_mday = (dateWord >> 5) & 037;
  tm.tm_year = 72 + age * 32 + (dateWord & 037);

  ent.create_time = mktime(&tm);  

  return true;
}

/** 
 * Starts a scan of the directory
 *
 * The returned directory pointer will be pointed just before the first entry
 * and must therefore be incremented before being dereferenced.
 *
 * @return an initialized directory pointer
 */
auto Directory::startScan() -> DirPtr
{
<<<<<<< HEAD
  return DirPtr {dirblk};
=======
  return DirScan {entrySize};
}

auto Directory::moveNext(DirScan &scan) -> bool
{
  if (scan.afterEnd()) {
    return false;
  }

  if (scan.beforeStart()) {
    scan.segment = 1;
    scan.index = 0;
    scan.segbase = (scan.segment - 1) * SECTORS_PER_SEGMENT * Block::SECTOR_SIZE;
    scan.datasec = dirblk->extractWord(scan.segbase + SEGMENT_DATA_BLOCK);

    return true;
  }

  auto status = dirblk->extractWord(scan.offset(STATUS_WORD));

  // if it's not an end of segment marker
  if ((status & Dir::E_EOS) == 0) {
    scan.datasec += dirblk->extractWord(scan.offset(TOTAL_LENGTH_WORD));
    scan.index++;
    return true;
  }

  // we're done if there's no next segment
  scan.segment = dirblk->extractWord(scan.segbase + NEXT_SEGMENT);
  if (scan.afterEnd()) {
    return false;
  }

  // set up at start of next segment 
  scan.segbase = (scan.segment - 1) * SECTORS_PER_SEGMENT * Block::SECTOR_SIZE;
  scan.index = 0;
  scan.datasec = dirblk->extractWord(scan.offset(SEGMENT_DATA_BLOCK));

  return true;
>>>>>>> 379654ab
}

/** 
 * Scan for a directory entry with a specified bit set
 *
 * The pointer will be moved through the directory until an entry is found
 * that has *any* of the bits in `mask' set in the status word.
 *
 * @param ptr a pointer that will be advanced to a matching entry
 * @param mask a mask of bits to search for in the status word
 *
 * @return success
 */
auto Directory::moveNextFiltered(DirPtr &ptr, uint16_t mask) -> bool
{
<<<<<<< HEAD
  while (++ptr) {
    if ((ptr.getWord(STATUS_WORD) & mask) != 0) {
=======
  while (moveNext(scan)) {
    auto status = dirblk->extractWord(scan.offset(STATUS_WORD));
    if ((status & mask) != 0) {
>>>>>>> 379654ab
      return true;
    }
  }

  return false;
}

/**
 * Returns metadata about the file system
 * 
 * @param vfs the struct to fill with data about the volume's file system.
 * @return 0 for success or a negated errno.
 */
auto Directory::statfs(struct statvfs *vfs) -> int
{
  memset(vfs, 0, sizeof(struct statvfs));
  vfs->f_bsize = Block::SECTOR_SIZE;
  vfs->f_frsize = Block::SECTOR_SIZE;
  vfs->f_namemax = 10;

  auto segs = dirblk->extractWord(TOTAL_SEGMENTS);
  auto xtra = dirblk->extractWord(EXTRA_BYTES);
  auto perseg = (Block::SECTOR_SIZE - FIRST_ENTRY_OFFSET) / (ENTRY_LENGTH + xtra);
  auto inodes = perseg * segs;

  vfs->f_blocks = cache->getVolumeSectors() - (FIRST_SEGMENT_SECTOR + segs * SECTORS_PER_SEGMENT);

  auto ptr = startScan();
  auto ent = DirEnt {};
    
  auto usedinodes = 0;
  auto usedblocks = 0;
  auto freeblocks = 0;

  while (++ptr) {
    getEnt(ptr, ent);
    if ((ent.status & Dir::E_MPTY) != 0) {
      freeblocks += ent.length;
    } else {
      usedblocks += ent.length;
      usedinodes++;
    }
  }

  vfs->f_bfree = freeblocks;
  vfs->f_bavail = freeblocks;
  vfs->f_files = inodes;
  vfs->f_ffree = inodes - usedinodes;
  vfs->f_favail = vfs->f_ffree;

  return 0;
}

<<<<<<< HEAD
/**
 * Parse a filename into RT11 RAD50 representation
 *
 * The filename must contain from 1 to 6 RAD50 characters. Optionally,
 * it may be suffixed with a dot and an extension (0 to 3 RAD50 characters).
 * The file system is case sensitive and lower case values are not in
 * the RAD50 character set, so lower case filenames will not parse.
 * 
 * @param name the filename to parse
 * @param rad50 on success, will contain the parsed filename
 * @return true on success
 */
=======
auto Directory::truncate(const DirEnt &de, off_t newSize) -> int
{
  auto ds = findEnt(de);
  if (ds.afterEnd()) {
    return -ENOENT;
  }

  // express size in sectors
  newSize = (newSize + Block::SECTOR_SIZE - 1) / Block::SECTOR_SIZE;
  auto oldSize = dirblk->extractWord(ds.offset(TOTAL_LENGTH_WORD));


  if (newSize == oldSize) {
    return 0;
  }

  if (newSize < oldSize) {
    return shrinkEntry(ds, newSize);
  } else {

  }

  return -ENOSYS;
}

auto Directory::shrinkEntry(const DirScan &ds, int newSize) -> int
{
  auto base = ds.offset();
  auto nextStatus = dirblk->extractWord(base + entrySize + STATUS_WORD);

  if ((nextStatus & Dir::E_MPTY) != 0) {
    // the block after ours is free, so we can just put our unused space 
    // in it
    auto delta = dirblk->extractWord(base + TOTAL_LENGTH_WORD) - newSize;
    assert(delta > 0);

    auto nextSize = dirblk->extractWord(base + entrySize + TOTAL_LENGTH_WORD);
    nextSize += delta;
    dirblk ->setWord(base + entrySize + TOTAL_LENGTH_WORD, nextSize);
  } else {
    // we'll have to insert a free segment after
    auto last = base + entrySize;
    while (true) {
      auto status = dirblk->extractWord(last + STATUS_WORD);
      if ((status & Dir::E_EOS) != 0) {
        break;
      }
      last += entrySize;
    }
  }

  dirblk->setWord(base + TOTAL_LENGTH_WORD, newSize);

  return 0;
}

auto Directory::insertEmptyAt(const DirScan &ds) -> bool
{
  if (isSegmentFull(ds.segment))
  {
    auto nextSegment = dirblk->extractWord(ds.segbase + NEXT_SEGMENT);
    if (nextSegment)
    {
      // we need to move the last non-EOS entry to the 
      // start of the next segment
      auto nextScan = firstOfSegment(nextSegment);
      if (!insertEmptyAt(nextScan)) 
      {
        return false;
      }



    }
    else
    {

    }
  }

  auto endOffset = offsetOfEntry(ds.segment, 1 + lastSegmentEntry(ds.segment));
  auto src = ds.offset(0);
  auto dst = src + entrySize;
  auto cnt = endOffset - src;
  dirblk->copyWithinBlock(src, dst, cnt);

  dirblk->setWord(ds.offset(STATUS_WORD), Dir::E_MPTY);
  dirblk->setWord(ds.offset(FILENAME_WORDS), 0);
  dirblk->setWord(ds.offset(FILENAME_WORDS + 2), 0);
  dirblk->setWord(ds.offset(FILENAME_WORDS + 4), 0);
  dirblk->setWord(ds.offset(TOTAL_LENGTH_WORD), 0);
  dirblk->setByte(ds.offset(JOB_BYTE), 0);
  dirblk->setByte(ds.offset(CHANNEL_BYTE), 0);
  dirblk->setWord(ds.offset(CREATION_DATE_WORD), 0);

  return true;
}

auto Directory::findEnt(const DirEnt &ent) -> DirScan
{
  auto ds = startScan();

  while (moveNext(ds)) {
    auto status = dirblk->extractWord(ds.offset(STATUS_WORD));
    if ((status & Dir::E_EOS) != 0) {
      continue;
    }

    if (
      ent.rad50Name[0] == dirblk->extractWord(ds.offset(FILENAME_WORDS)) &&
      ent.rad50Name[1] == dirblk->extractWord(ds.offset(FILENAME_WORDS + 2)) &&
      ent.rad50Name[2] == dirblk->extractWord(ds.offset(FILENAME_WORDS + 4))
    ) {
      break;
    }
  }

  return ds;
}

auto Directory::maxEntriesPerSegment() -> int
{
  return (Block::SECTOR_SIZE * SECTORS_PER_SEGMENT - FIRST_ENTRY_OFFSET) / entrySize;
}

auto Directory::isSegmentFull(int segmentIndex) -> bool
{
  return lastSegmentEntry(segmentIndex) >= maxEntriesPerSegment() - 1;
}

// Returns the zero-based index of the EOS entry in the given one-based segment
auto Directory::lastSegmentEntry(int segmentIndex) -> int
{
  auto segbase = (segmentIndex - 1) * SECTORS_PER_SEGMENT * Block::SECTOR_SIZE;
  auto maxEntries = maxEntriesPerSegment();

  for (auto i = 0; i < maxEntries; i++) {
    auto status = dirblk->extractWord(segbase + FIRST_ENTRY_OFFSET + i * entrySize + STATUS_WORD);
    if ((status & Dir::E_EOS) != 0) {
      return i;
    }
  }

  throw FilesystemException {-EINVAL, "unterminated directory segment -- directory corrupt"};
}

auto Directory::offsetOfEntry(int segment, int index) -> int
{
  return ((segment - 1) * SECTORS_PER_SEGMENT) + FIRST_ENTRY_OFFSET + index * entrySize;
}

// Return a pointer to the first entry of the given segment
auto Directory::firstOfSegment(int segment) -> DirScan
{
  auto ds = startScan();
  ds.segment = segment;
  ds.index = 0;
  ds.segbase = ((segment - 1) * SECTORS_PER_SEGMENT) * Block::SECTOR_SIZE;
  ds.datasec = dirblk->extractWord(ds.segbase + SEGMENT_DATA_BLOCK);

  return ds;
} 

>>>>>>> 379654ab
auto Directory::parseFilename(const std::string &name, Rad50Name &rad50) -> bool
{
  auto base = string {};
  auto ext = string {};

  auto n = name.find('.');
  if (n != string::npos) {
    base = name.substr(0, n);
    ext = name.substr(n + 1);
  } else {
    base = name;
  }

  if (base.size() > 6 || ext.size() > 3) {
    return false;
  }

  base = (base + "      ").substr(0, 6);
  ext = (ext + "   ").substr(0, 3);

  if (
    !Rad50::toRad50(base.substr(0, 3), rad50[0]) ||
    !Rad50::toRad50(base.substr(3, 3), rad50[1]) ||
    !Rad50::toRad50(ext, rad50[2])
  ) {
    return false;
  }

  return true;
}

}<|MERGE_RESOLUTION|>--- conflicted
+++ resolved
@@ -9,7 +9,6 @@
 using std::string;
 
 namespace RT11FS {
-<<<<<<< HEAD
 using namespace Dir;
 
 /** 
@@ -19,32 +18,6 @@
  *
  * @param cache the block cache of the volume containing the directory data.
  */
-=======
-
-DirScan::DirScan(int entrySize)
-  : entrySize(entrySize)
-  , segment(-1)
-  , segbase(0)
-  , index(0)
-  , datasec(0)
-{
-}
-
-// return the offset from start-of-segment for this entry
-auto DirScan::offset(int delta) const -> int
-{
-  return segbase + FIRST_ENTRY_OFFSET + index * entrySize + delta;
-}
-
-auto operator ==(const Rad50Name &left, const Rad50Name &right) 
-{
-  return 
-    left.at(0) == right.at(0) && 
-    left.at(1) == right.at(1) &&
-    left.at(2) == right.at(2);
-}
-
->>>>>>> 379654ab
 Directory::Directory(BlockCache *cache)
   : cache(cache)
   , dirblk(nullptr)
@@ -114,28 +87,16 @@
 
   auto ds = startScan();
 
-<<<<<<< HEAD
   while (++ds) {
     auto status = ds.getWord(STATUS_WORD);
     if ((status & E_EOS) != 0) {
-=======
-  while (moveNext(ds)) {
-    auto status = dirblk->extractWord(ds.offset(STATUS_WORD));
-    if ((status & Dir::E_EOS) != 0) {
->>>>>>> 379654ab
       continue;
     }
 
     if (
-<<<<<<< HEAD
       rad50Name[0] == ds.getWord(FILENAME_WORDS) &&
       rad50Name[1] == ds.getWord(FILENAME_WORDS + 2) &&
       rad50Name[2] == ds.getWord(FILENAME_WORDS + 4)
-=======
-      rad50Name[0] == dirblk->extractWord(ds.offset(FILENAME_WORDS)) &&
-      rad50Name[1] == dirblk->extractWord(ds.offset(FILENAME_WORDS + 2)) &&
-      rad50Name[2] == dirblk->extractWord(ds.offset(FILENAME_WORDS + 4))
->>>>>>> 379654ab
     ) {
       break;
     }
@@ -165,23 +126,12 @@
  */
 auto Directory::getEnt(const DirPtr &ptr, DirEnt &ent) -> bool
 {
-<<<<<<< HEAD
   if (ptr.afterEnd()) {
     return false;
   }
 
   for (auto i = 0; i < ent.rad50_name.size(); i++) {
     ent.rad50_name[i] = ptr.getWord(FILENAME_WORDS + i * sizeof(uint16_t));
-=======
-  auto entoffs = scan.offset();
-
-  if (scan.afterEnd()) {
-    return false;
-  }
-
-  for (auto i = 0; i < ent.rad50Name.size(); i++) {
-    ent.rad50Name[i] = dirblk->extractWord(entoffs + FILENAME_WORDS + i * sizeof(uint16_t));
->>>>>>> 379654ab
   }
 
   ent.name = Rad50::fromRad50(ent.rad50Name[0]);
@@ -222,49 +172,7 @@
  */
 auto Directory::startScan() -> DirPtr
 {
-<<<<<<< HEAD
   return DirPtr {dirblk};
-=======
-  return DirScan {entrySize};
-}
-
-auto Directory::moveNext(DirScan &scan) -> bool
-{
-  if (scan.afterEnd()) {
-    return false;
-  }
-
-  if (scan.beforeStart()) {
-    scan.segment = 1;
-    scan.index = 0;
-    scan.segbase = (scan.segment - 1) * SECTORS_PER_SEGMENT * Block::SECTOR_SIZE;
-    scan.datasec = dirblk->extractWord(scan.segbase + SEGMENT_DATA_BLOCK);
-
-    return true;
-  }
-
-  auto status = dirblk->extractWord(scan.offset(STATUS_WORD));
-
-  // if it's not an end of segment marker
-  if ((status & Dir::E_EOS) == 0) {
-    scan.datasec += dirblk->extractWord(scan.offset(TOTAL_LENGTH_WORD));
-    scan.index++;
-    return true;
-  }
-
-  // we're done if there's no next segment
-  scan.segment = dirblk->extractWord(scan.segbase + NEXT_SEGMENT);
-  if (scan.afterEnd()) {
-    return false;
-  }
-
-  // set up at start of next segment 
-  scan.segbase = (scan.segment - 1) * SECTORS_PER_SEGMENT * Block::SECTOR_SIZE;
-  scan.index = 0;
-  scan.datasec = dirblk->extractWord(scan.offset(SEGMENT_DATA_BLOCK));
-
-  return true;
->>>>>>> 379654ab
 }
 
 /** 
@@ -280,14 +188,8 @@
  */
 auto Directory::moveNextFiltered(DirPtr &ptr, uint16_t mask) -> bool
 {
-<<<<<<< HEAD
   while (++ptr) {
     if ((ptr.getWord(STATUS_WORD) & mask) != 0) {
-=======
-  while (moveNext(scan)) {
-    auto status = dirblk->extractWord(scan.offset(STATUS_WORD));
-    if ((status & mask) != 0) {
->>>>>>> 379654ab
       return true;
     }
   }
@@ -341,20 +243,6 @@
   return 0;
 }
 
-<<<<<<< HEAD
-/**
- * Parse a filename into RT11 RAD50 representation
- *
- * The filename must contain from 1 to 6 RAD50 characters. Optionally,
- * it may be suffixed with a dot and an extension (0 to 3 RAD50 characters).
- * The file system is case sensitive and lower case values are not in
- * the RAD50 character set, so lower case filenames will not parse.
- * 
- * @param name the filename to parse
- * @param rad50 on success, will contain the parsed filename
- * @return true on success
- */
-=======
 auto Directory::truncate(const DirEnt &de, off_t newSize) -> int
 {
   auto ds = findEnt(de);
@@ -518,7 +406,18 @@
   return ds;
 } 
 
->>>>>>> 379654ab
+/**
+ * Parse a filename into RT11 RAD50 representation
+ *
+ * The filename must contain from 1 to 6 RAD50 characters. Optionally,
+ * it may be suffixed with a dot and an extension (0 to 3 RAD50 characters).
+ * The file system is case sensitive and lower case values are not in
+ * the RAD50 character set, so lower case filenames will not parse.
+ * 
+ * @param name the filename to parse
+ * @param rad50 on success, will contain the parsed filename
+ * @return true on success
+ */
 auto Directory::parseFilename(const std::string &name, Rad50Name &rad50) -> bool
 {
   auto base = string {};
