--- conflicted
+++ resolved
@@ -17,39 +17,12 @@
 class BlockCache;
 
 struct DirEnt {
-<<<<<<< HEAD
   uint16_t status;              /*!< The status word of the entry */
   Dir::Rad50Name rad50_name;    /*!< The file name encoded as Rad50 */
   std::string name;             /*!< The file name as a printable string */
   int length;                   /*!< The length of the file in bytes */
   int sector0;                  /*!< The first data of the file */
   time_t create_time;           /*!< The creation time of the file */
-=======
-  uint16_t status;
-  Rad50Name rad50Name;
-  std::string name;
-  int length;
-  int sector0;
-  time_t create_time;
-};
-
-class DirScan 
-{
-public:
-  DirScan(int entrySize);
-
-  static auto firstOfSegment(int seg) -> DirScan;
-
-  auto beforeStart() const { return segment == -1; }
-  auto afterEnd() const { return segment == 0; }
-  auto offset(int delta = 0) const -> int;
-
-  int entrySize;
-  int segment;
-  int segbase;
-  int index;
-  int datasec;  
->>>>>>> 379654ab
 };
 
 class Directory
@@ -70,9 +43,6 @@
   BlockCache *cache;
   Block *dirblk;
 
-<<<<<<< HEAD
-  static auto parseFilename(const std::string &name, Dir::Rad50Name &rad50) -> bool;
-=======
   auto findEnt(const DirEnt &ent) -> DirScan;
   auto shrinkEntry(const DirScan &ds, int newSize) -> int;
   auto insertEmptyAt(const DirScan &ds) -> bool;
@@ -82,7 +52,6 @@
   auto offsetOfEntry(int segment, int index) -> int;
   auto firstOfSegment(int segment) -> DirScan;
   static auto parseFilename(const std::string &name, Rad50Name &rad50) -> bool;
->>>>>>> 379654ab
 };
 }
 
